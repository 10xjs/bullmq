--- conflicted
+++ resolved
@@ -12,14 +12,10 @@
   repeat: Repeat;
   jobsOpts: JobsOpts;
 
-<<<<<<< HEAD
-  constructor(name: string, opts?: QueueOptions) {
-=======
   constructor(
     name: string,
-    opts?: QueueBaseOptions & { defaultJobOptions?: JobsOpts },
+    opts?: QueueOptions & { defaultJobOptions?: JobsOpts },
   ) {
->>>>>>> bb628b9f
     super(name, opts);
 
     this.repeat = new Repeat(name, {
